--- conflicted
+++ resolved
@@ -98,7 +98,7 @@
   *                   This is used to list existing partition and is added as additional column on batch read.
   * @param batchReadConsecutivePartitionsAsRanges Set to true if consecutive partitions should be combined as one range of offsets when batch reading from topic. This results in less tasks but can be a performance problem when reading many partitions. (default=false)
   * @param batchReadMaxOffsetsPerTask Set number of offsets per Spark task when batch reading from topic.
-  * @param datasourceOptions Options for the Kafka stream reader (see https://spark.apache.org/docs/latest/structured-streaming-kafka-integration.html).
+  * @param dataSourceOptions Options for the Kafka stream reader (see https://spark.apache.org/docs/latest/structured-streaming-kafka-integration.html).
   *                      These options override connection.kafkaOptions.
   */
 case class KafkaTopicDataObject(override val id: DataObjectId,
@@ -111,7 +111,7 @@
                                 datePartitionCol: Option[DatePartitionColumnDef] = None,
                                 batchReadConsecutivePartitionsAsRanges: Boolean = false,
                                 batchReadMaxOffsetsPerTask: Option[Int] = None,
-                                datasourceOptions: Map[String, String] = Map(),
+                                dataSourceOptions: Map[String, String] = Map(),
                                 override val metadata: Option[DataObjectMetadata] = None
                            )(implicit instanceRegistry: InstanceRegistry)
   extends DataObject with CanCreateDataFrame with CanCreateStreamingDataFrame with CanWriteDataFrame with CanHandlePartitions with SchemaValidation {
@@ -124,11 +124,7 @@
   require((keyType!=KafkaColumnType.AvroSchemaRegistry && valueType!=KafkaColumnType.AvroSchemaRegistry) || connection.schemaRegistry.nonEmpty, s"($id) If key or value is of type AvroSchemaRegistry, the schemaRegistry must be defined in the connection")
   require(batchReadMaxOffsetsPerTask.isEmpty || batchReadMaxOffsetsPerTask.exists(_>0), s"($id) batchReadMaxOffsetsPerTask must be greater than 0")
 
-<<<<<<< HEAD
-  val instanceOptions = connection.authOptions ++ connection.datasourceOptions ++ datasourceOptions
-=======
   private val instanceOptions = connection.sparkOptions ++ dataSourceOptions
->>>>>>> bfab6804
 
   private val schemaRegistryConfig = connection.schemaRegistry.map (
     schemaRegistry => Map(

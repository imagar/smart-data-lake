/*
 * Smart Data Lake - Build your data lake the smart way.
 *
 * Copyright © 2019-2020 ELCA Informatique SA (<https://www.elca.ch>)
 *
 * This program is free software: you can redistribute it and/or modify
 * it under the terms of the GNU General Public License as published by
 * the Free Software Foundation, either version 3 of the License, or
 * (at your option) any later version.
 *
 * This program is distributed in the hope that it will be useful,
 * but WITHOUT ANY WARRANTY; without even the implied warranty of
 * MERCHANTABILITY or FITNESS FOR A PARTICULAR PURPOSE.  See the
 * GNU General Public License for more details.
 *
 * You should have received a copy of the GNU General Public License
 * along with this program. If not, see <http://www.gnu.org/licenses/>.
 */

package io.smartdatalake.workflow

import java.time.{LocalDateTime, Duration => JavaDuration}

import io.smartdatalake.app.SmartDataLakeBuilderConfig
import io.smartdatalake.config.SdlConfigObject.ActionObjectId
import io.smartdatalake.util.misc.SmartDataLakeLogger
import io.smartdatalake.workflow.action.RuntimeEventState.RuntimeEventState
import io.smartdatalake.workflow.action.{RuntimeEventState, RuntimeInfo}

/**
 * ActionDAGRunState contains all configuration and state of an ActionDAGRun needed to start a recovery run in case of failure.
 */
<<<<<<< HEAD
private[smartdatalake] case class ActionDAGRunState( appConfig: SmartDataLakeBuilderConfig, runId: Int, attemptId: Int,runStartTime: LocalDateTime, attemptStartTime: LocalDateTime
                                                   , actionsState: Map[ActionObjectId, RuntimeInfo], isFinal: Boolean) {
=======
private[smartdatalake] case class ActionDAGRunState(appConfig: SmartDataLakeBuilderConfig, runId: Int, attemptId: Int, actionsState: Map[ActionObjectId, RuntimeInfo], isFinal: Boolean) {
>>>>>>> 54c19dde
  def toJson: String = ActionDAGRunState.toJson(this)
  def isFailed: Boolean = actionsState.exists(_._2.state==RuntimeEventState.FAILED)
  def isSucceeded: Boolean = isFinal && !isFailed
}
private[smartdatalake] object ActionDAGRunState {
  // json4s is used because kxbmap configs supports converting case classes to config only from version 5.0 which isn't yet stable
  // json4s is included with spark-core
  // Note that key-type of Maps must be String in json4s (e.g. actionsState...)
  import org.json4s._
  import org.json4s.jackson.JsonMethods._
  import org.json4s.jackson.Serialization
  implicit val formats =  DefaultFormats.withHints(ShortTypeHints(List(classOf[SparkSubFeed],classOf[FileSubFeed]))).withTypeHintFieldName("type") +
<<<<<<< HEAD
    RuntimeEventStateSerializer + DurationSerializer + LocalDateTimeSerializer + ActionObjectIdSerializer
=======
    RuntimeEventStateSerializer + DurationSerializer + LocalDateTimeSerializer + ActionObjectIdKeySerializer
>>>>>>> 54c19dde

  def toJson(actionDAGRunState: ActionDAGRunState): String = pretty(parse(Serialization.write(actionDAGRunState)))

  def fromJson(stateJson: String): ActionDAGRunState = {
    val rawState = parse(stateJson).extract[ActionDAGRunState]
    // fix key class type of "value class ActionObjectId" for scala 2.11 (ActionDAGRunTest fails for scala 2.11 otherwise)
    rawState.copy(actionsState = rawState.actionsState.map( e => (if (e._1.getClass==classOf[String]) ActionObjectId(e._1.asInstanceOf[String]) else e._1, e._2)))
  }

  // custom serialization for RuntimeEventState which is shorter than the default
  case object RuntimeEventStateSerializer extends CustomSerializer[RuntimeEventState](format => (
    { case JString(state) => RuntimeEventState.withName(state) },
    { case state: RuntimeEventState => JString(state.toString) }
  ))
  // custom serialization for Duration
  case object DurationSerializer extends CustomSerializer[JavaDuration](format => (
    { case JString(dur) => JavaDuration.parse(dur) },
    { case dur: JavaDuration => JString(dur.toString) }
  ))
  // custom serialization for LocalDateTime
  case object LocalDateTimeSerializer extends CustomSerializer[LocalDateTime](format => (
    { case JString(tstmp) => LocalDateTime.parse(tstmp) },
    { case tstmp: LocalDateTime => JString(tstmp.toString) }
  ))
  // custom serialization for ActionObjectId as key of Maps
<<<<<<< HEAD
  case object ActionObjectIdSerializer extends CustomKeySerializer[ActionObjectId](format => (
=======
  case object ActionObjectIdKeySerializer extends CustomKeySerializer[ActionObjectId](format => (
>>>>>>> 54c19dde
    { case id => ActionObjectId(id) },
    { case id: ActionObjectId => id.id }
  ))
}

private[smartdatalake] trait ActionDAGRunStateStore[A <: StateId] extends SmartDataLakeLogger {

  /**
   * Save State
   */
  def saveState(state: ActionDAGRunState): Unit

  /**
   * Get latest state
   * @param runId optional runId to search for latest state
   */
  def getLatestState(runId: Option[Int] = None): A

  /**
   * Get latest runId
   */
  def getLatestRunId: Option[Int]

  /**
   * recover previous run state
   */
  def recoverRunState(stateId: A): ActionDAGRunState
}

private[smartdatalake] trait StateId {
  def runId: Int
  def attemptId: Int
}<|MERGE_RESOLUTION|>--- conflicted
+++ resolved
@@ -30,12 +30,8 @@
 /**
  * ActionDAGRunState contains all configuration and state of an ActionDAGRun needed to start a recovery run in case of failure.
  */
-<<<<<<< HEAD
 private[smartdatalake] case class ActionDAGRunState( appConfig: SmartDataLakeBuilderConfig, runId: Int, attemptId: Int,runStartTime: LocalDateTime, attemptStartTime: LocalDateTime
                                                    , actionsState: Map[ActionObjectId, RuntimeInfo], isFinal: Boolean) {
-=======
-private[smartdatalake] case class ActionDAGRunState(appConfig: SmartDataLakeBuilderConfig, runId: Int, attemptId: Int, actionsState: Map[ActionObjectId, RuntimeInfo], isFinal: Boolean) {
->>>>>>> 54c19dde
   def toJson: String = ActionDAGRunState.toJson(this)
   def isFailed: Boolean = actionsState.exists(_._2.state==RuntimeEventState.FAILED)
   def isSucceeded: Boolean = isFinal && !isFailed
@@ -48,11 +44,7 @@
   import org.json4s.jackson.JsonMethods._
   import org.json4s.jackson.Serialization
   implicit val formats =  DefaultFormats.withHints(ShortTypeHints(List(classOf[SparkSubFeed],classOf[FileSubFeed]))).withTypeHintFieldName("type") +
-<<<<<<< HEAD
-    RuntimeEventStateSerializer + DurationSerializer + LocalDateTimeSerializer + ActionObjectIdSerializer
-=======
     RuntimeEventStateSerializer + DurationSerializer + LocalDateTimeSerializer + ActionObjectIdKeySerializer
->>>>>>> 54c19dde
 
   def toJson(actionDAGRunState: ActionDAGRunState): String = pretty(parse(Serialization.write(actionDAGRunState)))
 
@@ -78,11 +70,7 @@
     { case tstmp: LocalDateTime => JString(tstmp.toString) }
   ))
   // custom serialization for ActionObjectId as key of Maps
-<<<<<<< HEAD
-  case object ActionObjectIdSerializer extends CustomKeySerializer[ActionObjectId](format => (
-=======
   case object ActionObjectIdKeySerializer extends CustomKeySerializer[ActionObjectId](format => (
->>>>>>> 54c19dde
     { case id => ActionObjectId(id) },
     { case id: ActionObjectId => id.id }
   ))

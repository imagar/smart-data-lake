/*
 * Smart Data Lake - Build your data lake the smart way.
 *
 * Copyright © 2019-2020 ELCA Informatique SA (<https://www.elca.ch>)
 *
 * This program is free software: you can redistribute it and/or modify
 * it under the terms of the GNU General Public License as published by
 * the Free Software Foundation, either version 3 of the License, or
 * (at your option) any later version.
 *
 * This program is distributed in the hope that it will be useful,
 * but WITHOUT ANY WARRANTY; without even the implied warranty of
 * MERCHANTABILITY or FITNESS FOR A PARTICULAR PURPOSE.  See the
 * GNU General Public License for more details.
 *
 * You should have received a copy of the GNU General Public License
 * along with this program. If not, see <http://www.gnu.org/licenses/>.
 */
package io.smartdatalake.workflow.action

import io.smartdatalake.definitions.{ExecutionMode, PartitionDiffMode}
import io.smartdatalake.util.misc.PerformanceUtils
import io.smartdatalake.workflow.dataobject.{CanCreateDataFrame, CanWriteDataFrame, DataObject}
import io.smartdatalake.workflow.{ActionPipelineContext, InitSubFeed, SparkSubFeed, SubFeed}
import org.apache.spark.sql.SparkSession

abstract class SparkSubFeedAction extends SparkAction {

  /**
   * Input [[DataObject]] which can CanCreateDataFrame
   */
  def input: DataObject with CanCreateDataFrame

  /**
   * Output [[DataObject]] which can CanWriteDataFrame
   */
  def output:  DataObject with CanWriteDataFrame

  /**
   * Transform a [[SparkSubFeed]].
   * To be implemented by subclasses.
   *
   * @param subFeed [[SparkSubFeed]] to be transformed
   * @return transformed [[SparkSubFeed]]
   */
  def transform(subFeed: SparkSubFeed)(implicit session: SparkSession, context: ActionPipelineContext): SparkSubFeed

  private def doTransform(subFeed: SubFeed, thisExecutionMode: Option[ExecutionMode])(implicit session: SparkSession, context: ActionPipelineContext): SparkSubFeed = {
    // convert subfeed to SparkSubFeed type or initialize if not yet existing
    var preparedSubFeed = SparkSubFeed.fromSubFeed(subFeed)
    // apply execution mode
<<<<<<< HEAD
    preparedSubFeed = runtimeExecutionMode(preparedSubFeed) match {
      case Some(mode) =>
        val (newPartitionValues, newFilter) = ActionHelper.applyExecutionMode(mode, id, input, output, context.phase, preparedSubFeed.partitionValues, preparedSubFeed.filter)
        preparedSubFeed.copy(partitionValues = newPartitionValues, filter = newFilter)
=======
    preparedSubFeed = thisExecutionMode match {
      case Some(mode) =>
        val newPartitionValues = ActionHelper.applyExecutionMode(mode, id, input, output, preparedSubFeed.partitionValues)
        preparedSubFeed.copy(partitionValues = newPartitionValues)
>>>>>>> bfab6804
      case _ => preparedSubFeed
    }
    // persist if requested
    preparedSubFeed = if (persist) preparedSubFeed.persist else preparedSubFeed
    // break lineage if requested or if it's a streaming dataframe or if there is a filter set
    preparedSubFeed = if (breakDataFrameLineage || preparedSubFeed.isStreaming.contains(true) || preparedSubFeed.filter.isDefined) preparedSubFeed.breakLineage else preparedSubFeed
    // transform
    val transformedSubFeed = transform(preparedSubFeed)
    // update partition values to output's partition columns and update dataObjectId
    validateAndUpdateSubFeedPartitionValues(output, transformedSubFeed).copy(dataObjectId = output.id)
  }

  override def prepare(implicit session: SparkSession, context: ActionPipelineContext): Unit = {
    super.prepare
  }

  /**
   * Action.init implementation
   */
  override final def init(subFeeds: Seq[SubFeed])(implicit session: SparkSession, context: ActionPipelineContext): Seq[SubFeed] = {
    assert(subFeeds.size == 1, s"Only one subfeed allowed for SparkSubFeedActions (Action $id, inputSubfeed's ${subFeeds.map(_.dataObjectId).mkString(",")})")
    val subFeed = subFeeds.head
    val thisExecutionMode = runtimeExecutionMode(subFeed.isDAGStart)
    Seq(doTransform(subFeed, thisExecutionMode))
  }

  /**
   * Action.exec implementation
   */
  override final def exec(subFeeds: Seq[SubFeed])(implicit session: SparkSession, context: ActionPipelineContext): Seq[SubFeed] = {
    assert(subFeeds.size == 1, s"Only one subfeed allowed for SparkSubFeedActions (Action $id, inputSubfeed's ${subFeeds.map(_.dataObjectId).mkString(",")})")
    val subFeed = subFeeds.head
    val thisExecutionMode = runtimeExecutionMode(subFeed.isDAGStart)
    // transform
    val transformedSubFeed = doTransform(subFeed, thisExecutionMode)
    // write output
    val msg = s"writing to ${output.id}" + (if (transformedSubFeed.partitionValues.nonEmpty) s", partitionValues ${transformedSubFeed.partitionValues.mkString(" ")}" else "")
    logger.info(s"($id) start " + msg)
    setSparkJobMetadata(Some(msg))
    val (noData,d) = PerformanceUtils.measureDuration {
<<<<<<< HEAD
      executionMode match {
        case Some(m: SparkStreamingOnceMode) =>
          // Write in streaming mode - use spark streaming with Trigger.Once and awaitTermination
          assert(transformedSubFeed.dataFrame.get.isStreaming, s"($id) ExecutionMode ${m.getClass} needs streaming DataFrame in SubFeed")
          val streamingQuery = output.writeStreamingDataFrame(transformedSubFeed.dataFrame.get, Trigger.Once, m.outputOptions, m.checkpointLocation, s"$id writing ${output.id}", m.outputMode)
          streamingQuery.awaitTermination
          val noData = streamingQuery.lastProgress.numInputRows == 0
          if (noData) logger.info(s"($id) no data to process for ${output.id} in streaming mode")
          // return
          noData
        case None | Some(_: PartitionDiffMode) =>
          // Write in batch mode
          assert(!transformedSubFeed.dataFrame.get.isStreaming, s"($id) Input from ${transformedSubFeed.dataObjectId} is a streaming DataFrame, but executionMode!=${SparkStreamingOnceMode.getClass.getSimpleName}")
          output.writeDataFrame(transformedSubFeed.dataFrame.get, transformedSubFeed.partitionValues)
          // return noData=false
          false
        case x => throw new IllegalStateException( s"($id) ExecutionMode $x is not supported")
      }
=======
      writeSubFeed(thisExecutionMode, transformedSubFeed, output)
>>>>>>> bfab6804
    }
    setSparkJobMetadata()
    val metricsLog = if (noData) ", no data found"
    else getFinalMetrics(output.id).map(_.getMainInfos).map(" "+_.map( x => x._1+"="+x._2).mkString(" ")).getOrElse("")
    logger.info(s"($id) finished writing DataFrame to ${output.id}: duration=$d" + metricsLog)
    // return
    Seq(transformedSubFeed)
  }

  override final def postExec(inputSubFeeds: Seq[SubFeed], outputSubFeeds: Seq[SubFeed])(implicit session: SparkSession, context: ActionPipelineContext): Unit = {
    assert(inputSubFeeds.size == 1, s"Only one inputSubFeed allowed for SparkSubFeedActions (Action $id, inputSubfeed's ${inputSubFeeds.map(_.dataObjectId).mkString(",")})")
    assert(outputSubFeeds.size == 1, s"Only one outputSubFeed allowed for SparkSubFeedActions (Action $id, inputSubfeed's ${outputSubFeeds.map(_.dataObjectId).mkString(",")})")
    postExecSubFeed(inputSubFeeds.head, outputSubFeeds.head)
  }

  def postExecSubFeed(inputSubFeed: SubFeed, outputSubFeed: SubFeed)(implicit session: SparkSession, context: ActionPipelineContext): Unit = Unit /* NOP */

<<<<<<< HEAD
  /**
   * Stop propagating input DataFrame through action and instead get a new DataFrame from DataObject.
   * This can help to save memory and performance if the input DataFrame includes many transformations from previous Actions.
   * The new DataFrame will be initialized according to the SubFeed's partitionValues.
   */
  def breakDataFrameLineage: Boolean

  /**
   * Force persisting DataFrame on Disk.
   * This helps to reduce memory needed for caching the DataFrame content and can serve as a recovery point in case an task get's lost.
   */
  def persist: Boolean

  /**
   * Execution mode if this Action is a start node of a DAG run
   */
  def initExecutionMode: Option[ExecutionMode]
  require(initExecutionMode.isEmpty || initExecutionMode.contains(PartitionDiffMode()), s"($id) $initExecutionMode not supported as initExecutionMode")

  /**
   * General execution mode for this action.
   * Note that this is overridden by initExecutionMode if it is defined and this Action is a start node of a DAG run.
   */
  def executionMode: Option[ExecutionMode]

  /**
   * Returns the execution mode used on runtime of the action, depending if this Action is a start node of a DAG run
   */
  def runtimeExecutionMode(subFeed: SparkSubFeed): Option[ExecutionMode] = {
    ActionHelper.getRuntimeExecutionMode(subFeed, executionMode, initExecutionMode)
  }
=======
>>>>>>> bfab6804
}<|MERGE_RESOLUTION|>--- conflicted
+++ resolved
@@ -49,17 +49,12 @@
     // convert subfeed to SparkSubFeed type or initialize if not yet existing
     var preparedSubFeed = SparkSubFeed.fromSubFeed(subFeed)
     // apply execution mode
-<<<<<<< HEAD
-    preparedSubFeed = runtimeExecutionMode(preparedSubFeed) match {
-      case Some(mode) =>
-        val (newPartitionValues, newFilter) = ActionHelper.applyExecutionMode(mode, id, input, output, context.phase, preparedSubFeed.partitionValues, preparedSubFeed.filter)
-        preparedSubFeed.copy(partitionValues = newPartitionValues, filter = newFilter)
-=======
     preparedSubFeed = thisExecutionMode match {
       case Some(mode) =>
-        val newPartitionValues = ActionHelper.applyExecutionMode(mode, id, input, output, preparedSubFeed.partitionValues)
-        preparedSubFeed.copy(partitionValues = newPartitionValues)
->>>>>>> bfab6804
+        ActionHelper.applyExecutionMode(mode, id, input, output, context.phase) match {
+          case Some((newPartitionValues, newFilter)) => preparedSubFeed.copy(partitionValues = newPartitionValues, filter = newFilter)
+          case None => preparedSubFeed
+        }
       case _ => preparedSubFeed
     }
     // persist if requested
@@ -82,7 +77,7 @@
   override final def init(subFeeds: Seq[SubFeed])(implicit session: SparkSession, context: ActionPipelineContext): Seq[SubFeed] = {
     assert(subFeeds.size == 1, s"Only one subfeed allowed for SparkSubFeedActions (Action $id, inputSubfeed's ${subFeeds.map(_.dataObjectId).mkString(",")})")
     val subFeed = subFeeds.head
-    val thisExecutionMode = runtimeExecutionMode(subFeed.isDAGStart)
+    val thisExecutionMode = runtimeExecutionMode(subFeed)
     Seq(doTransform(subFeed, thisExecutionMode))
   }
 
@@ -92,7 +87,7 @@
   override final def exec(subFeeds: Seq[SubFeed])(implicit session: SparkSession, context: ActionPipelineContext): Seq[SubFeed] = {
     assert(subFeeds.size == 1, s"Only one subfeed allowed for SparkSubFeedActions (Action $id, inputSubfeed's ${subFeeds.map(_.dataObjectId).mkString(",")})")
     val subFeed = subFeeds.head
-    val thisExecutionMode = runtimeExecutionMode(subFeed.isDAGStart)
+    val thisExecutionMode = runtimeExecutionMode(subFeed)
     // transform
     val transformedSubFeed = doTransform(subFeed, thisExecutionMode)
     // write output
@@ -100,28 +95,7 @@
     logger.info(s"($id) start " + msg)
     setSparkJobMetadata(Some(msg))
     val (noData,d) = PerformanceUtils.measureDuration {
-<<<<<<< HEAD
-      executionMode match {
-        case Some(m: SparkStreamingOnceMode) =>
-          // Write in streaming mode - use spark streaming with Trigger.Once and awaitTermination
-          assert(transformedSubFeed.dataFrame.get.isStreaming, s"($id) ExecutionMode ${m.getClass} needs streaming DataFrame in SubFeed")
-          val streamingQuery = output.writeStreamingDataFrame(transformedSubFeed.dataFrame.get, Trigger.Once, m.outputOptions, m.checkpointLocation, s"$id writing ${output.id}", m.outputMode)
-          streamingQuery.awaitTermination
-          val noData = streamingQuery.lastProgress.numInputRows == 0
-          if (noData) logger.info(s"($id) no data to process for ${output.id} in streaming mode")
-          // return
-          noData
-        case None | Some(_: PartitionDiffMode) =>
-          // Write in batch mode
-          assert(!transformedSubFeed.dataFrame.get.isStreaming, s"($id) Input from ${transformedSubFeed.dataObjectId} is a streaming DataFrame, but executionMode!=${SparkStreamingOnceMode.getClass.getSimpleName}")
-          output.writeDataFrame(transformedSubFeed.dataFrame.get, transformedSubFeed.partitionValues)
-          // return noData=false
-          false
-        case x => throw new IllegalStateException( s"($id) ExecutionMode $x is not supported")
-      }
-=======
       writeSubFeed(thisExecutionMode, transformedSubFeed, output)
->>>>>>> bfab6804
     }
     setSparkJobMetadata()
     val metricsLog = if (noData) ", no data found"
@@ -139,38 +113,4 @@
 
   def postExecSubFeed(inputSubFeed: SubFeed, outputSubFeed: SubFeed)(implicit session: SparkSession, context: ActionPipelineContext): Unit = Unit /* NOP */
 
-<<<<<<< HEAD
-  /**
-   * Stop propagating input DataFrame through action and instead get a new DataFrame from DataObject.
-   * This can help to save memory and performance if the input DataFrame includes many transformations from previous Actions.
-   * The new DataFrame will be initialized according to the SubFeed's partitionValues.
-   */
-  def breakDataFrameLineage: Boolean
-
-  /**
-   * Force persisting DataFrame on Disk.
-   * This helps to reduce memory needed for caching the DataFrame content and can serve as a recovery point in case an task get's lost.
-   */
-  def persist: Boolean
-
-  /**
-   * Execution mode if this Action is a start node of a DAG run
-   */
-  def initExecutionMode: Option[ExecutionMode]
-  require(initExecutionMode.isEmpty || initExecutionMode.contains(PartitionDiffMode()), s"($id) $initExecutionMode not supported as initExecutionMode")
-
-  /**
-   * General execution mode for this action.
-   * Note that this is overridden by initExecutionMode if it is defined and this Action is a start node of a DAG run.
-   */
-  def executionMode: Option[ExecutionMode]
-
-  /**
-   * Returns the execution mode used on runtime of the action, depending if this Action is a start node of a DAG run
-   */
-  def runtimeExecutionMode(subFeed: SparkSubFeed): Option[ExecutionMode] = {
-    ActionHelper.getRuntimeExecutionMode(subFeed, executionMode, initExecutionMode)
-  }
-=======
->>>>>>> bfab6804
 }
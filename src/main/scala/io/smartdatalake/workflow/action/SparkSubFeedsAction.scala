/*
 * Smart Data Lake - Build your data lake the smart way.
 *
 * Copyright © 2019-2020 ELCA Informatique SA (<https://www.elca.ch>)
 *
 * This program is free software: you can redistribute it and/or modify
 * it under the terms of the GNU General Public License as published by
 * the Free Software Foundation, either version 3 of the License, or
 * (at your option) any later version.
 *
 * This program is distributed in the hope that it will be useful,
 * but WITHOUT ANY WARRANTY; without even the implied warranty of
 * MERCHANTABILITY or FITNESS FOR A PARTICULAR PURPOSE.  See the
 * GNU General Public License for more details.
 *
 * You should have received a copy of the GNU General Public License
 * along with this program. If not, see <http://www.gnu.org/licenses/>.
 */
package io.smartdatalake.workflow.action

import io.smartdatalake.config.ConfigurationException
import io.smartdatalake.definitions.{ExecutionMode, ExecutionModeWithMainInputOutput}
import io.smartdatalake.util.misc.PerformanceUtils
import io.smartdatalake.workflow.dataobject.{CanCreateDataFrame, CanHandlePartitions, CanWriteDataFrame, DataObject}
import io.smartdatalake.workflow.{ActionPipelineContext, SparkSubFeed, SubFeed}
import org.apache.spark.sql.SparkSession

abstract class SparkSubFeedsAction extends SparkAction {

  override def inputs: Seq[DataObject with CanCreateDataFrame]
  override def outputs: Seq[DataObject with CanWriteDataFrame]

  // prepare main input / output
  // this must be lazy because inputs / outputs is evaluated later in subclasses
  val initExecutionModeMainInputOutput: Option[ExecutionModeWithMainInputOutput] = initExecutionMode.collect{ case mode: ExecutionModeWithMainInputOutput => mode }
  lazy val initMainInput: Option[DataObject with CanCreateDataFrame] = initExecutionModeMainInputOutput.flatMap {
    _.mainInputId.map( inputId => inputs.find(_.id.id == inputId).getOrElse(throw ConfigurationException(s"$id has set an initExecutionMode with inputId $inputId, which was not found in inputs")))
  }
  val normalExecutionModeMainInputOutput: Option[ExecutionModeWithMainInputOutput] = executionMode.collect{ case mode: ExecutionModeWithMainInputOutput => mode }
  lazy val normalMainInput: Option[DataObject with CanCreateDataFrame] = normalExecutionModeMainInputOutput.flatMap {
    _.mainInputId.map( inputId => inputs.find(_.id.id == inputId).getOrElse(throw ConfigurationException(s"$id has set an initExecutionMode with inputId $inputId, which was not found in inputs")))
  }
  lazy protected val mainInput: DataObject with CanCreateDataFrame = initMainInput
  .orElse(normalMainInput)
  .orElse {
    val paritionedInputs = inputs.collect{ case x: CanHandlePartitions => x }.filter(_.partitions.nonEmpty)
    if (paritionedInputs.size==1) paritionedInputs.headOption
    else None
  }.orElse {
    if (inputs.size==1) inputs.headOption else None
  }.getOrElse {
    if (executionModeNeedsMainInputOutput) logger.warn(s"($id) Could not determine unique main input but execution mode might need it. Decided for ${inputs.head.id}.")
    inputs.head
  }
  lazy protected val initMainOutput: Option[DataObject with CanWriteDataFrame] = initExecutionModeMainInputOutput.flatMap {
    _.mainOutputId.map( outputId => outputs.find(_.id.id == outputId).getOrElse(throw ConfigurationException(s"$id has set an initExecutionMode with outputId $outputId, which was not found in outputs")))
  }
  lazy protected val normalMainOutput: Option[DataObject with CanWriteDataFrame] = normalExecutionModeMainInputOutput.flatMap {
    _.mainOutputId.map( outputId => outputs.find(_.id.id == outputId).getOrElse(throw ConfigurationException(s"$id has set an initExecutionMode with outputId $outputId, which was not found in outputs")))
  }
  lazy protected val mainOutput: DataObject with CanWriteDataFrame = initMainOutput
  .orElse(normalMainOutput)
  .orElse{
    val paritionedOutputs = outputs.collect{ case x: CanHandlePartitions => x }.filter(_.partitions.nonEmpty)
    if (paritionedOutputs.size==1) paritionedOutputs.headOption else None
  }.orElse{
    if (outputs.size==1) outputs.headOption else None
  }.getOrElse {
    if (executionModeNeedsMainInputOutput) logger.warn(s"($id) Could not determine unique main output but execution mode might need it. Decided for ${outputs.head.id}.")
    outputs.head
  }

  /**
   * Transform [[SparkSubFeed]]'s.
   * To be implemented by subclasses.
   *
   * @param subFeeds [[SparkSubFeed]]'s to be transformed
   * @return transformed [[SparkSubFeed]]'s
   */
  def transform(subFeeds: Seq[SparkSubFeed])(implicit session: SparkSession, context: ActionPipelineContext): Seq[SparkSubFeed]

  private def doTransform(subFeeds: Seq[SubFeed], thisExecutionMode: Option[ExecutionMode])(implicit session: SparkSession, context: ActionPipelineContext): Seq[SparkSubFeed] = {
    // convert subfeeds to SparkSubFeed type or initialize if not yet existing
    var preparedSubFeeds = subFeeds.map( SparkSubFeed.fromSubFeed )
    // apply execution mode
    preparedSubFeeds = thisExecutionMode match {
      case Some(mode) =>
        preparedSubFeeds.map {
          subFeed =>
            val newPartitionValues = ActionHelper.applyExecutionMode(mode, id, mainInput, mainOutput, subFeed.partitionValues)
            subFeed.copy(partitionValues = newPartitionValues)
        }
      case _ => preparedSubFeeds
    }
    preparedSubFeeds = preparedSubFeeds.map{ subFeed =>
      val input = inputs.find(_.id == subFeed.dataObjectId).get
      // prepare as input SubFeed
      val preparedSubFeed = prepareInputSubFeed(subFeed, input)
      // enrich with fresh DataFrame if needed
      enrichSubFeedDataFrame(input, preparedSubFeed, thisExecutionMode, context.phase)
    }
    // transform
    val transformedSubFeeds = transform(preparedSubFeeds)
    // update partition values to output's partition columns and update dataObjectId
    transformedSubFeeds.map {
      subFeed =>
        val output = outputs.find(_.id == subFeed.dataObjectId)
          .getOrElse(throw ConfigurationException(s"No output found for result ${subFeed.dataObjectId} in $id. Configured outputs are ${outputs.map(_.id.id).mkString(", ")}."))
        validateAndUpdateSubFeedPartitionValues(output, subFeed)
    }
  }

  /**
   * Generic init implementation for Action.init
   * */
  override final def init(subFeeds: Seq[SubFeed])(implicit session: SparkSession, context: ActionPipelineContext): Seq[SubFeed] = {
    assert(subFeeds.size == inputs.size, s"Number of subFeed's must match number of inputs for SparkSubFeedActions (Action $id, subfeed's ${subFeeds.map(_.dataObjectId).mkString(",")}, inputs ${inputs.map(_.id).mkString(",")})")
<<<<<<< HEAD
    val mainInputSubFeed = subFeeds.find(_.dataObjectId == mainInput.id).getOrElse(throw new IllegalStateException(s"subFeed for main input ${mainInput.id} not found"))
    val thisExecutionMode = runtimeExecutionMode(mainInputSubFeed.isDAGStart)
    doTransform(subFeeds, thisExecutionMode)
=======
    outputs.collect{ case x: CanWriteDataFrame => x }.foreach(_.init())
    doTransform(subFeeds)
>>>>>>> 67a9e460
  }

  /**
   * Action.exec implementation
   */
  override final def exec(subFeeds: Seq[SubFeed])(implicit session: SparkSession, context: ActionPipelineContext): Seq[SubFeed] = {
    assert(subFeeds.size == inputs.size, s"Number of subFeed's must match number of inputs for SparkSubFeedActions (Action $id, subfeed's ${subFeeds.map(_.dataObjectId).mkString(",")}, inputs ${inputs.map(_.id).mkString(",")})")
    val mainInputSubFeed = subFeeds.find(_.dataObjectId == mainInput.id).getOrElse(throw new IllegalStateException(s"subFeed for main input ${mainInput.id} not found"))
    val thisExecutionMode = runtimeExecutionMode(mainInputSubFeed.isDAGStart)
    //transform
    val transformedSubFeeds = doTransform(subFeeds, thisExecutionMode)
    // write output
    outputs.foreach { output =>
      val subFeed = transformedSubFeeds.find(_.dataObjectId == output.id).getOrElse(throw new IllegalStateException(s"subFeed for output ${output.id} not found"))
      val msg = s"writing DataFrame to ${output.id}" + (if (subFeed.partitionValues.nonEmpty) s", partitionValues ${subFeed.partitionValues.mkString(" ")}" else "")
      logger.info(s"($id) start " + msg)
      setSparkJobMetadata(Some(msg))
      val (noData,d) = PerformanceUtils.measureDuration {
        writeSubFeed(thisExecutionMode, subFeed, output)
      }
      setSparkJobMetadata()
      val metricsLog = if (noData) ", no data found"
      else getFinalMetrics(output.id).map(_.getMainInfos).map(" "+_.map( x => x._1+"="+x._2).mkString(" ")).getOrElse("")
      logger.info(s"($id) finished writing DataFrame to ${output.id}: duration=$d" + metricsLog)
    }
    // return
    transformedSubFeeds
  }

  /**
   * Enriches SparkSubFeeds with DataFrame if not existing
   *
   * @param inputs input data objects.
   * @param subFeeds input SubFeeds.
   */
  protected def enrichSubFeedsDataFrame(inputs: Seq[DataObject with CanCreateDataFrame], subFeeds: Seq[SparkSubFeed])(implicit session: SparkSession, context: ActionPipelineContext): Seq[SparkSubFeed] = {
    assert(inputs.size==subFeeds.size, s"Number of inputs must match number of subFeeds given for $id")
    inputs.map { input =>
      val subFeed = subFeeds.find(_.dataObjectId == input.id).getOrElse(throw new IllegalStateException(s"subFeed for input ${input.id} not found"))
      enrichSubFeedDataFrame(input, subFeed, runtimeExecutionMode(subFeed.isDAGStart), context.phase)
    }
  }

  private def executionModeNeedsMainInputOutput: Boolean = {
    initExecutionMode.exists{_.isInstanceOf[ExecutionModeWithMainInputOutput]} || executionMode.exists{_.isInstanceOf[ExecutionModeWithMainInputOutput]}
  }
}<|MERGE_RESOLUTION|>--- conflicted
+++ resolved
@@ -115,14 +115,10 @@
    * */
   override final def init(subFeeds: Seq[SubFeed])(implicit session: SparkSession, context: ActionPipelineContext): Seq[SubFeed] = {
     assert(subFeeds.size == inputs.size, s"Number of subFeed's must match number of inputs for SparkSubFeedActions (Action $id, subfeed's ${subFeeds.map(_.dataObjectId).mkString(",")}, inputs ${inputs.map(_.id).mkString(",")})")
-<<<<<<< HEAD
+    outputs.collect{ case x: CanWriteDataFrame => x }.foreach(_.init())
     val mainInputSubFeed = subFeeds.find(_.dataObjectId == mainInput.id).getOrElse(throw new IllegalStateException(s"subFeed for main input ${mainInput.id} not found"))
     val thisExecutionMode = runtimeExecutionMode(mainInputSubFeed.isDAGStart)
     doTransform(subFeeds, thisExecutionMode)
-=======
-    outputs.collect{ case x: CanWriteDataFrame => x }.foreach(_.init())
-    doTransform(subFeeds)
->>>>>>> 67a9e460
   }
 
   /**
